#include "utils.h"
#include "pq.h"
#include <stddef.h>
#include <string.h>
#include <stdio.h>
#include <stdlib.h>

#define QUEUE(A, B, C) (A[B++] = C)
#define DEQUEUE(A, B) (B--, A[0])

#define MAX(A, B) ((A) > (B) ? (A) : (B))
#define UP(i) ((i - 1) >> 1)
#define LEFT(i) (2 * i + 1)
#define RIGHT(i) (LEFT(i) + 1)

typedef struct {
    int                 copies;
    const void          *val;
} _pq_node_t;

struct _pq_t {
    size_t              len;
    size_t              size;
    int                 (*compare)(const void *, const void *);
    _pq_node_t          **arr;
};

void _sift_down(pq_t *pq, size_t idx, char is_left) {
    size_t child_idx = is_left ? LEFT(idx) : RIGHT(idx);

    _pq_node_t *tmp = pq->arr[idx];
    pq->arr[idx] = pq->arr[child_idx];

    pq->arr[child_idx] = tmp;
}

void _sift_up(pq_t *pq, size_t i) {
    _pq_node_t *tmp = pq->arr[i];
    pq->arr[i] = pq->arr[UP(i)];

    pq->arr[UP(i)] = tmp;
}

pq_t *pq_create(size_t size, int (*func)(const void *, const void *)) {
    if (!func) {
        fprintf(stderr, "pq_error: Compare function must not be nullptr\n");
        abort();
    }

    pq_t *pq_ptr = malloc(sizeof(pq_t));
    pq_ptr->arr = malloc(size * sizeof(_pq_node_t *));
    pq_ptr->size = size;
    pq_ptr->len = 0;

    pq_ptr->compare = func;

    return pq_ptr;
}

void pq_destroy(pq_t *pq, void (*free_func)(void *)) {
    for (int i = 0; i < pq->len; i++)
        if (!--pq->arr[i]->copies) {
            if (free_func)
                free_func((void *)pq->arr[i]->val);

            free((void *)pq->arr[i]);
        }

    free(pq->arr);
    free(pq);
}

pq_t *pq_copy(pq_t *source_pq) {
    if (!source_pq) {
        fprintf(stderr, "pq_error: Trying to copy from nullptr\n");
        abort();
    }

    pq_t *pq_ptr = malloc(sizeof(pq_t));
    pq_ptr->arr = malloc(source_pq->size * sizeof(_pq_node_t *));
    pq_ptr->size = source_pq->size;
    pq_ptr->len = source_pq->len;
    pq_ptr->compare = source_pq->compare;

    for (size_t i = 0; i < source_pq->len; i++) {
        pq_ptr->arr[i] = source_pq->arr[i];
        pq_ptr->arr[i]->copies++;
    }
    memcpy(pq_ptr->arr, source_pq->arr, source_pq->size * sizeof(void *));

    return pq_ptr;
}

char pq_is_empty(pq_t *pq) {
    return !pq->len;
}

void pq_insert(pq_t *pq, void *i) {
    if (!pq) {
        fprintf(stderr, "pq_error: Trying to insert to nullptr\n");
        abort();
    }

    if (pq->len + 1 > pq->size) {
        fprintf(stderr, "pq_error: New length %ld is greater than pq size %ld\n", pq->len + 1, pq->size);
        abort();
    }

    size_t idx = pq->len;

    _pq_node_t *i_node = malloc(sizeof(_pq_node_t));
    i_node->copies = 1;
    i_node->val = i;

    QUEUE(pq->arr, pq->len, i_node);

    while (idx > 0 && pq->compare(i_node->val, pq->arr[UP(idx)]->val) < 0) {
        _sift_up(pq, idx);
        idx = UP(idx);
    }
}

const void *pq_peek(pq_t *pq) {
    if (!pq) {
        fprintf(stderr, "pq_error: Trying to peek in nullptr\n");
        abort();
    }

    if (!pq->len) {
        fprintf(stderr, "pq_error: Trying to access element in empty pq\n");
        abort();
    }

    return pq->arr[0]->val;
}

const void *pq_remove(pq_t *pq) {
    if (!pq) {
        fprintf(stderr, "pq_error: Trying to remove from nullptr\n");
        abort();
    }

    if (!pq->len) {
        fprintf(stderr, "pq_error: Trying to remove element from empty pq\n");
        abort();
    }

<<<<<<< HEAD
    const _pq_node_t *top_val = DEQUEUE(pq->arr, pq->len);

    if (!pq->len)
        return top_val->val;
=======
    _pq_node_t *top_val = DEQUEUE(pq->arr, pq->len);

    if (!pq->len) {
        top_val->copies--;
        return top_val->val;
    }
>>>>>>> 4b6a268a

    pq->arr[0] = pq->arr[pq->len];

    size_t idx = 0;

    while (
            (LEFT(idx) < pq->len && pq->compare(pq->arr[idx]->val, pq->arr[LEFT(idx)]->val) > 0) ||
            (RIGHT(idx) < pq->len && pq->compare(pq->arr[idx]->val, pq->arr[RIGHT(idx)]->val) > 0)
          ) {
        char is_left = RIGHT(idx) >= pq->len || pq->compare(pq->arr[LEFT(idx)]->val, pq->arr[RIGHT(idx)]->val) < 0;
        _sift_down(pq, idx, is_left);
        idx = is_left ? LEFT(idx) : RIGHT(idx);
    }

<<<<<<< HEAD
=======
    top_val->copies--;
>>>>>>> 4b6a268a
    return top_val->val;
}

size_t pq_len(pq_t *pq) {
    if (!pq) {
        fprintf(stderr, "pq_error: Trying to get len from nullptr\n");
        abort();
    }

    return pq->len;
}

size_t pq_size(pq_t *pq) {
    if (!pq) {
        fprintf(stderr, "pq_error: Trying to get size from nullptr\n");
        abort();
    }

    return pq->size;
}

void _free_container_only(void *ptr) {}

void pq_print(pq_t *pq, const char* (* to_str)(const void *)) {
    if (!pq) {
        fprintf(stderr, "pq_error: Trying to print nullptr\n");
        abort();
    }

    if (!to_str) {
        fprintf(stderr, "pq_error: Must provide a print function\n");
        abort();
    }

    pq_t *cp = pq_copy(pq);

    while (!pq_is_empty(cp)) {
        const char *str = to_str(pq_remove(cp));
        printf(!pq_len(cp) ? "%s" : "%s ", str);
        free((void *)str);
    }

<<<<<<< HEAD
    pq_destroy(cp, _free_container_only);
=======
    pq_destroy(cp, NULL);
>>>>>>> 4b6a268a
};<|MERGE_RESOLUTION|>--- conflicted
+++ resolved
@@ -145,19 +145,12 @@
         abort();
     }
 
-<<<<<<< HEAD
-    const _pq_node_t *top_val = DEQUEUE(pq->arr, pq->len);
-
-    if (!pq->len)
-        return top_val->val;
-=======
     _pq_node_t *top_val = DEQUEUE(pq->arr, pq->len);
 
     if (!pq->len) {
         top_val->copies--;
         return top_val->val;
     }
->>>>>>> 4b6a268a
 
     pq->arr[0] = pq->arr[pq->len];
 
@@ -172,10 +165,7 @@
         idx = is_left ? LEFT(idx) : RIGHT(idx);
     }
 
-<<<<<<< HEAD
-=======
     top_val->copies--;
->>>>>>> 4b6a268a
     return top_val->val;
 }
 
@@ -218,9 +208,5 @@
         free((void *)str);
     }
 
-<<<<<<< HEAD
-    pq_destroy(cp, _free_container_only);
-=======
     pq_destroy(cp, NULL);
->>>>>>> 4b6a268a
 };