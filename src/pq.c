#include "utils.h"
#include "pq.h"
#include <string.h>
#include <stdio.h>
#include <stdlib.h>

#define QUEUE(A, B, C) (A[B++] = C)
#define DEQUEUE(A, B) (B--, A[0])

#define MAX(A, B) ((A) > (B) ? (A) : (B))
#define UP(i) ((i - 1) >> 1)
#define LEFT(i) (2 * i + 1)
#define RIGHT(i) (LEFT(i) + 1)

struct _pq_t {
    size_t          len;
    size_t          size;
    int             (*compare)(const void *, const void *);
    const void      **arr;
};

<<<<<<< HEAD
=======


>>>>>>> 534a1564
void _sift_down(pq_t *pq, size_t idx, char is_left) {
    size_t child_idx = is_left ? LEFT(idx) : RIGHT(idx);

    const void *tmp = pq->arr[idx];
    pq->arr[idx] = pq->arr[child_idx];

    pq->arr[child_idx] = tmp;
}

void _sift_up(pq_t *pq, size_t i) {
    const void *tmp = pq->arr[i];
    pq->arr[i] = pq->arr[UP(i)];

    pq->arr[UP(i)] = tmp;
}

pq_t *pq_create(size_t size, int (*func)(const void *, const void *)) {
    if (!func) {
        fprintf(stderr, "pq_error: Compare function must not be nullptr\n");
        abort();
    }

    pq_t *pq_ptr = malloc(sizeof(pq_t));
    pq_ptr->arr = malloc(size * sizeof(void *));
    pq_ptr->size = size;
    pq_ptr->len = 0;

    pq_ptr->compare = func;

    return pq_ptr;
}

pq_t *pq_copy(pq_t *source_pq) {
    if (!source_pq) {
        fprintf(stderr, "pq_error: Trying to copy from nullptr\n");
        abort();
    }

    pq_t *pq_ptr = malloc(sizeof(pq_t));
    pq_ptr->arr = malloc(source_pq->size * sizeof(void *));
    pq_ptr->size = source_pq->size;
    pq_ptr->len = source_pq->len;
    pq_ptr->compare = source_pq->compare;

    memcpy(pq_ptr->arr, source_pq->arr, source_pq->size * sizeof(void *));

    return pq_ptr;
}

void _pq_destroy(pq_t *pq) {
    free(pq->arr);
    free(pq);
}

<<<<<<< HEAD
=======
void _pq_free_reference(void * _) {}
void (*const PQ_FREE_REFERENCE)(void *) = _pq_free_reference;

>>>>>>> 534a1564
void pq_destroy(pq_t *pq, void (*free_func)(void *)) {
    if (!free_func) {
        fprintf(stderr, "pq_error: Must provide a free function\n");
        abort();
    }

<<<<<<< HEAD
    for (int i = 0; i < pq->len; i++) free_func((void *)pq->arr[i]);
=======
    if (free_func != PQ_FREE_REFERENCE)
        for (int i = 0; i < pq->len; i++)
            if (pq->arr[i])
                free_func((void *)pq->arr[i]);

>>>>>>> 534a1564
    free(pq->arr);
    free(pq);
}

char pq_is_empty(pq_t *pq) {
    return !pq->len;
}

void pq_insert(pq_t *pq, void *i) {
    if (!pq) {
        fprintf(stderr, "pq_error: Trying to insert to nullptr\n");
        abort();
    }

    if (pq->len + 1 > pq->size) {
        fprintf(stderr, "pq_error: New length %ld is greater than pq size %ld\n", pq->len + 1, pq->size);
        abort();
    }

    size_t idx = pq->len;
    QUEUE(pq->arr, pq->len, i);

    while (idx > 0 && pq->compare(i, pq->arr[UP(idx)]) < 0) {
        _sift_up(pq, idx);
        idx = UP(idx);
    }
}

const void *pq_peek(pq_t *pq) {
    if (!pq) {
        fprintf(stderr, "pq_error: Trying to peek in nullptr\n");
        abort();
    }

    if (!pq->len) {
        fprintf(stderr, "pq_error: Trying to access element in empty pq\n");
        abort();
    }

    return pq->arr[0];
}

const void *pq_remove(pq_t *pq) {
    if (!pq) {
        fprintf(stderr, "pq_error: Trying to remove from nullptr\n");
        abort();
    }

    if (!pq->len) {
        fprintf(stderr, "pq_error: Trying to remove element from empty pq\n");
        abort();
    }

    const void *top_val = DEQUEUE(pq->arr, pq->len);

    if (!pq->len)
        return top_val;

    pq->arr[0] = pq->arr[pq->len];

    size_t idx = 0;

    while (
            (LEFT(idx) < pq->len && pq->compare(pq->arr[idx], pq->arr[LEFT(idx)]) > 0) ||
            (RIGHT(idx) < pq->len && pq->compare(pq->arr[idx], pq->arr[RIGHT(idx)]) > 0)
          ) {
        char is_left = RIGHT(idx) >= pq->len || pq->compare(pq->arr[LEFT(idx)], pq->arr[RIGHT(idx)]) < 0;
        _sift_down(pq, idx, is_left);
        idx = is_left ? LEFT(idx) : RIGHT(idx);
    }

    return top_val;
}

size_t pq_len(pq_t *pq) {
    if (!pq) {
        fprintf(stderr, "pq_error: Trying to get len from nullptr\n");
        abort();
    }

    return pq->len;
}

size_t pq_size(pq_t *pq) {
    if (!pq) {
        fprintf(stderr, "pq_error: Trying to get size from nullptr\n");
        abort();
    }

    return pq->size;
}

void pq_print(pq_t *pq, const char* (* to_str)(const void *)) {
    pq_t *cp = pq_copy(pq);

    while (!pq_is_empty(cp)) {
        const char *str = to_str(pq_remove(cp));
        printf(!pq_len(cp) ? "%s" : "%s ", str);
        free((void *)str);
    }

<<<<<<< HEAD

    _pq_destroy(cp);
};
=======
    _pq_destroy(cp);
};
>>>>>>> 534a1564
<|MERGE_RESOLUTION|>--- conflicted
+++ resolved
@@ -19,11 +19,8 @@
     const void      **arr;
 };
 
-<<<<<<< HEAD
-=======
 
 
->>>>>>> 534a1564
 void _sift_down(pq_t *pq, size_t idx, char is_left) {
     size_t child_idx = is_left ? LEFT(idx) : RIGHT(idx);
 
@@ -78,27 +75,20 @@
     free(pq);
 }
 
-<<<<<<< HEAD
-=======
 void _pq_free_reference(void * _) {}
 void (*const PQ_FREE_REFERENCE)(void *) = _pq_free_reference;
 
->>>>>>> 534a1564
 void pq_destroy(pq_t *pq, void (*free_func)(void *)) {
     if (!free_func) {
         fprintf(stderr, "pq_error: Must provide a free function\n");
         abort();
     }
 
-<<<<<<< HEAD
-    for (int i = 0; i < pq->len; i++) free_func((void *)pq->arr[i]);
-=======
     if (free_func != PQ_FREE_REFERENCE)
         for (int i = 0; i < pq->len; i++)
             if (pq->arr[i])
                 free_func((void *)pq->arr[i]);
 
->>>>>>> 534a1564
     free(pq->arr);
     free(pq);
 }
@@ -200,11 +190,5 @@
         free((void *)str);
     }
 
-<<<<<<< HEAD
-
     _pq_destroy(cp);
 };
-=======
-    _pq_destroy(cp);
-};
->>>>>>> 534a1564
